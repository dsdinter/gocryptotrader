--- conflicted
+++ resolved
@@ -39,8 +39,7 @@
 	krakenWsTrade              = "trade"
 	krakenWsSpread             = "spread"
 	krakenWsOrderbook          = "book"
-	// Only supported asset type
-	krakenWsAssetType    = orderbook.Spot
+
 	orderbookBufferLimit = 3
 	krakenWsRateLimit    = 50
 )
@@ -390,19 +389,11 @@
 	}
 }
 
-<<<<<<< HEAD
-func (k *Kraken) wsProcessOrderBookBuffer(channelData *WebsocketChannelData, obData map[string]interface{}) {
-	ob := orderbook.Base{
-		AssetType:    asset.Spot,
-		ExchangeName: k.Name,
-		Pair:         channelData.Pair,
-=======
 // wsProcessOrderBookUpdate updates an orderbook entry for a given currency pair
 func (k *Kraken) wsProcessOrderBookUpdate(channelData *WebsocketChannelData, obData map[string]interface{}) error {
 	update := wsorderbook.WebsocketOrderbookUpdate{
-		AssetType:    krakenWsAssetType,
+		AssetType:    asset.Spot,
 		CurrencyPair: channelData.Pair,
->>>>>>> 4f982dcd
 	}
 	var highestLastUpdate time.Time
 	// Ask data is not always sent
@@ -443,73 +434,8 @@
 			}
 		}
 	}
-<<<<<<< HEAD
-	ob.LastUpdated = highestLastUpdate
-	if orderbookBuffer == nil {
-		orderbookBuffer = make(map[int64][]orderbook.Base)
-	}
-	orderbookBuffer[channelData.ChannelID] = append(orderbookBuffer[channelData.ChannelID], ob)
-	if k.Verbose {
-		log.Debugf(log.ExchangeSys,
-			"%v Adding orderbook to buffer for channel %v. Lastupdated: %v. %v / %v",
-			k.Name,
-			channelData.ChannelID,
-			ob.LastUpdated,
-			len(orderbookBuffer[channelData.ChannelID]),
-			orderbookBufferLimit)
-	}
-}
-
-// wsProcessOrderBookUpdate updates an orderbook entry for a given currency pair
-func (k *Kraken) wsProcessOrderBookUpdate(channelData *WebsocketChannelData) error {
-	if k.Verbose {
-		log.Debugf(log.ExchangeSys, "%v Current orderbook 'LastUpdated': %v",
-			k.Name,
-			krakenOrderBooks[channelData.ChannelID].LastUpdated)
-	}
-	lowestLastUpdated := orderbookBuffer[channelData.ChannelID][0].LastUpdated
-	if k.Verbose {
-		log.Debugf(log.ExchangeSys,
-			"%v Sorting orderbook. Earliest 'LastUpdated' entry: %v",
-			k.Name,
-			lowestLastUpdated)
-	}
-	sort.Slice(orderbookBuffer[channelData.ChannelID], func(i, j int) bool {
-		return orderbookBuffer[channelData.ChannelID][i].LastUpdated.Before(orderbookBuffer[channelData.ChannelID][j].LastUpdated)
-	})
-
-	lowestLastUpdated = orderbookBuffer[channelData.ChannelID][0].LastUpdated
-	if k.Verbose {
-		log.Debugf(log.ExchangeSys,
-			"%v Sorted orderbook. Earliest 'LastUpdated' entry: %v",
-			k.Name,
-			lowestLastUpdated)
-	}
-	// The earliest update has to be after the previously stored orderbook
-	if krakenOrderBooks[channelData.ChannelID].LastUpdated.After(lowestLastUpdated) {
-		err := fmt.Errorf("%v orderbook update out of order. Existing: %v, Attempted: %v",
-			k.Name,
-			krakenOrderBooks[channelData.ChannelID].LastUpdated,
-			lowestLastUpdated)
-		k.Websocket.DataHandler <- err
-		return err
-	}
-
-	k.updateChannelOrderbookEntries(channelData)
-	highestLastUpdate := orderbookBuffer[channelData.ChannelID][len(orderbookBuffer[channelData.ChannelID])-1].LastUpdated
-	if k.Verbose {
-		log.Debugf(log.ExchangeSys, "%v Saving orderbook. Lastupdated: %v",
-			k.Name,
-			highestLastUpdate)
-	}
-
-	ob := krakenOrderBooks[channelData.ChannelID]
-	ob.LastUpdated = highestLastUpdate
-	err := k.Websocket.Orderbook.LoadSnapshot(&ob, k.Name, true)
-=======
 	update.UpdateTime = highestLastUpdate
 	err := k.Websocket.Orderbook.Update(&update)
->>>>>>> 4f982dcd
 	if err != nil {
 		k.Websocket.DataHandler <- err
 		return err
@@ -522,127 +448,6 @@
 	return nil
 }
 
-<<<<<<< HEAD
-func (k *Kraken) updateChannelOrderbookEntries(channelData *WebsocketChannelData) {
-	for i := 0; i < len(orderbookBuffer[channelData.ChannelID]); i++ {
-		for j := 0; j < len(orderbookBuffer[channelData.ChannelID][i].Asks); j++ {
-			k.updateChannelOrderbookAsks(i, j, channelData)
-		}
-		for j := 0; j < len(orderbookBuffer[channelData.ChannelID][i].Bids); j++ {
-			k.updateChannelOrderbookBids(i, j, channelData)
-		}
-	}
-}
-
-func (k *Kraken) updateChannelOrderbookAsks(i, j int, channelData *WebsocketChannelData) {
-	askFound := k.updateChannelOrderbookAsk(i, j, channelData)
-	if !askFound {
-		if k.Verbose {
-			log.Debugf(log.ExchangeSys,
-				"%v Adding Ask for channel %v. Price %v. Amount %v",
-				k.Name,
-				channelData.ChannelID,
-				orderbookBuffer[channelData.ChannelID][i].Asks[j].Price,
-				orderbookBuffer[channelData.ChannelID][i].Asks[j].Amount)
-		}
-		ob := krakenOrderBooks[channelData.ChannelID]
-		ob.Asks = append(ob.Asks, orderbookBuffer[channelData.ChannelID][i].Asks[j])
-		krakenOrderBooks[channelData.ChannelID] = ob
-	}
-}
-
-func (k *Kraken) updateChannelOrderbookAsk(i, j int, channelData *WebsocketChannelData) bool {
-	askFound := false
-	for l := 0; l < len(krakenOrderBooks[channelData.ChannelID].Asks); l++ {
-		if krakenOrderBooks[channelData.ChannelID].Asks[l].Price == orderbookBuffer[channelData.ChannelID][i].Asks[j].Price {
-			askFound = true
-			if orderbookBuffer[channelData.ChannelID][i].Asks[j].Amount == 0 {
-				// Remove existing entry
-				if k.Verbose {
-					log.Debugf(log.ExchangeSys,
-						"%v Removing Ask for channel %v. Price %v. Old amount %v. Buffer %v",
-						k.Name,
-						channelData.ChannelID,
-						orderbookBuffer[channelData.ChannelID][i].Asks[j].Price,
-						krakenOrderBooks[channelData.ChannelID].Asks[l].Amount, i)
-				}
-				ob := krakenOrderBooks[channelData.ChannelID]
-				ob.Asks = append(ob.Asks[:l], ob.Asks[l+1:]...)
-				krakenOrderBooks[channelData.ChannelID] = ob
-				l--
-			} else if krakenOrderBooks[channelData.ChannelID].Asks[l].Amount != orderbookBuffer[channelData.ChannelID][i].Asks[j].Amount {
-				if k.Verbose {
-					log.Debugf(log.ExchangeSys, "%v Updating Ask for channel %v. Price %v. Old amount %v, New Amount %v",
-						k.Name,
-						channelData.ChannelID,
-						orderbookBuffer[channelData.ChannelID][i].Asks[j].Price,
-						krakenOrderBooks[channelData.ChannelID].Asks[l].Amount,
-						orderbookBuffer[channelData.ChannelID][i].Asks[j].Amount)
-				}
-				krakenOrderBooks[channelData.ChannelID].Asks[l].Amount = orderbookBuffer[channelData.ChannelID][i].Asks[j].Amount
-			}
-			return askFound
-		}
-	}
-	return askFound
-}
-
-func (k *Kraken) updateChannelOrderbookBids(i, j int, channelData *WebsocketChannelData) {
-	bidFound := k.updateChannelOrderbookBid(i, j, channelData)
-	if !bidFound {
-		if k.Verbose {
-			log.Debugf(log.ExchangeSys,
-				"%v Adding Bid for channel %v. Price %v. Amount %v",
-				k.Name,
-				channelData.ChannelID,
-				orderbookBuffer[channelData.ChannelID][i].Bids[j].Price,
-				orderbookBuffer[channelData.ChannelID][i].Bids[j].Amount)
-		}
-		ob := krakenOrderBooks[channelData.ChannelID]
-		ob.Bids = append(ob.Bids, orderbookBuffer[channelData.ChannelID][i].Bids[j])
-		krakenOrderBooks[channelData.ChannelID] = ob
-	}
-}
-
-func (k *Kraken) updateChannelOrderbookBid(i, j int, channelData *WebsocketChannelData) bool {
-	bidFound := false
-	for l := 0; l < len(krakenOrderBooks[channelData.ChannelID].Bids); l++ {
-		if krakenOrderBooks[channelData.ChannelID].Bids[l].Price == orderbookBuffer[channelData.ChannelID][i].Bids[j].Price {
-			bidFound = true
-			if orderbookBuffer[channelData.ChannelID][i].Bids[j].Amount == 0 {
-				// Remove existing entry
-				if k.Verbose {
-					log.Debugf(log.ExchangeSys,
-						"%v Removing Bid for channel %v. Price %v. Old amount %v. Buffer %v",
-						k.Name,
-						channelData.ChannelID,
-						orderbookBuffer[channelData.ChannelID][i].Bids[j].Price,
-						krakenOrderBooks[channelData.ChannelID].Bids[l].Amount, i)
-				}
-				ob := krakenOrderBooks[channelData.ChannelID]
-				ob.Bids = append(ob.Bids[:l], ob.Bids[l+1:]...)
-				krakenOrderBooks[channelData.ChannelID] = ob
-				l--
-			} else if krakenOrderBooks[channelData.ChannelID].Bids[l].Amount != orderbookBuffer[channelData.ChannelID][i].Bids[j].Amount {
-				if k.Verbose {
-					log.Debugf(log.ExchangeSys,
-						"%v Updating Bid for channel %v. Price %v. Old amount %v, New Amount %v",
-						k.Name,
-						channelData.ChannelID,
-						orderbookBuffer[channelData.ChannelID][i].Bids[j].Price,
-						krakenOrderBooks[channelData.ChannelID].Bids[l].Amount,
-						orderbookBuffer[channelData.ChannelID][i].Bids[j].Amount)
-				}
-				krakenOrderBooks[channelData.ChannelID].Bids[l].Amount = orderbookBuffer[channelData.ChannelID][i].Bids[j].Amount
-			}
-			return bidFound
-		}
-	}
-	return bidFound
-}
-
-=======
->>>>>>> 4f982dcd
 // wsProcessCandles converts candle data and sends it to the data handler
 func (k *Kraken) wsProcessCandles(channelData *WebsocketChannelData, data interface{}) {
 	candleData := data.([]interface{})
