package lbank

import (
	"fmt"
	"strconv"
	"strings"
	"sync"
	"time"

	"github.com/thrasher-corp/gocryptotrader/common"
	"github.com/thrasher-corp/gocryptotrader/config"
	"github.com/thrasher-corp/gocryptotrader/currency"
	exchange "github.com/thrasher-corp/gocryptotrader/exchanges"
	"github.com/thrasher-corp/gocryptotrader/exchanges/asset"
	"github.com/thrasher-corp/gocryptotrader/exchanges/order"
	"github.com/thrasher-corp/gocryptotrader/exchanges/orderbook"
	"github.com/thrasher-corp/gocryptotrader/exchanges/protocol"
	"github.com/thrasher-corp/gocryptotrader/exchanges/request"
	"github.com/thrasher-corp/gocryptotrader/exchanges/ticker"
	"github.com/thrasher-corp/gocryptotrader/exchanges/websocket/wshandler"
	log "github.com/thrasher-corp/gocryptotrader/logger"
)

// GetDefaultConfig returns a default exchange config
func (l *Lbank) GetDefaultConfig() (*config.ExchangeConfig, error) {
	l.SetDefaults()
	exchCfg := new(config.ExchangeConfig)
	exchCfg.Name = l.Name
	exchCfg.HTTPTimeout = exchange.DefaultHTTPTimeout
	exchCfg.BaseCurrencies = l.BaseCurrencies

	err := l.SetupDefaults(exchCfg)
	if err != nil {
		return nil, err
	}

	if l.Features.Supports.RESTCapabilities.AutoPairUpdates {
		err = l.UpdateTradablePairs(true)
		if err != nil {
			return nil, err
		}
	}

	return exchCfg, nil
}

// SetDefaults sets the basic defaults for Lbank
func (l *Lbank) SetDefaults() {
	l.Name = "Lbank"
	l.Enabled = true
	l.Verbose = true
	l.API.CredentialsValidator.RequiresKey = true
	l.API.CredentialsValidator.RequiresSecret = true

	l.CurrencyPairs = currency.PairsManager{
		AssetTypes: asset.Items{
			asset.Spot,
		},

		UseGlobalFormat: true,
		RequestFormat: &currency.PairFormat{
			Delimiter: "_",
		},
		ConfigFormat: &currency.PairFormat{
			Delimiter: "_",
		},
	}

	l.Features = exchange.Features{
		Supports: exchange.FeaturesSupported{
			REST: true,
			RESTCapabilities: protocol.Features{
				TickerBatching:      true,
				TickerFetching:      true,
				KlineFetching:       true,
				TradeFetching:       true,
				OrderbookFetching:   true,
				AutoPairUpdates:     true,
				AccountInfo:         true,
				GetOrder:            true,
				GetOrders:           true,
				CancelOrder:         true,
				SubmitOrder:         true,
				WithdrawalHistory:   true,
				UserTradeHistory:    true,
				CryptoWithdrawal:    true,
				TradeFee:            true,
				CryptoWithdrawalFee: true,
			},
			WithdrawPermissions: exchange.AutoWithdrawCryptoWithAPIPermission |
				exchange.NoFiatWithdrawals,
		},
		Enabled: exchange.FeaturesEnabled{
			AutoPairUpdates: true,
		},
	}

	l.Requester = request.New(l.Name,
		request.NewRateLimit(time.Second, lbankAuthRateLimit),
		request.NewRateLimit(time.Second, lbankUnAuthRateLimit),
		common.NewHTTPClientWithTimeout(exchange.DefaultHTTPTimeout))

	l.API.Endpoints.URLDefault = lbankAPIURL
	l.API.Endpoints.URL = l.API.Endpoints.URLDefault
}

// Setup sets exchange configuration profile
func (l *Lbank) Setup(exch *config.ExchangeConfig) error {
	if !exch.Enabled {
		l.SetEnabled(false)
		return nil
	}

	err := l.SetupDefaults(exch)
	if err != nil {
		return err
	}

	if l.API.AuthenticatedSupport {
		err = l.loadPrivKey()
		if err != nil {
			l.API.AuthenticatedSupport = false
			log.Errorf(log.ExchangeSys, "%s couldn't load private key, setting authenticated support to false", l.Name)
		}
	}
	return nil
}

// Start starts the LakeBTC go routine
func (l *Lbank) Start(wg *sync.WaitGroup) {
	wg.Add(1)
	go func() {
		l.Run()
		wg.Done()
	}()
}

// Run implements the Lbank wrapper
func (l *Lbank) Run() {
	if l.Verbose {
<<<<<<< HEAD
		l.PrintEnabledPairs()
	}

	if !l.GetEnabledFeatures().AutoPairUpdates {
		return
=======
		log.Debugf("%s Websocket: %s. (url: %s).\n", l.Name, common.IsEnabled(l.Websocket.IsEnabled()), l.Websocket.GetWebsocketURL())
		log.Debugf("%s polling delay: %ds.\n", l.Name, l.RESTPollingDelay)
		log.Debugf("%s %d currencies enabled: %s.\n", l.Name, len(l.EnabledPairs), l.EnabledPairs)
>>>>>>> ae7cbc45
	}

	err := l.UpdateTradablePairs(false)
	if err != nil {
<<<<<<< HEAD
		log.Errorf(log.ExchangeSys, "%s failed to update tradable pairs. Err: %s", l.Name, err)
=======
		log.Errorf("%s Failed to get available symbols.\n", l.Name)
	} else {
		var newExchangeCurrencies currency.Pairs
		for _, p := range exchangeCurrencies {
			newExchangeCurrencies = append(newExchangeCurrencies,
				currency.NewPairFromString(p))
		}
		err = l.UpdateCurrencies(newExchangeCurrencies, false, true)
		if err != nil {
			log.Errorf("%s Failed to update available currencies %s.\n", l.Name, err)
		}
>>>>>>> ae7cbc45
	}
}

// FetchTradablePairs returns a list of the exchanges tradable pairs
func (l *Lbank) FetchTradablePairs(asset asset.Item) ([]string, error) {
	currencies, err := l.GetCurrencyPairs()
	if err != nil {
		return nil, err
	}
	return currencies, nil
}

<<<<<<< HEAD
// UpdateTradablePairs updates the exchanges available pairs and stores
// them in the exchanges config
func (l *Lbank) UpdateTradablePairs(forceUpdate bool) error {
	pairs, err := l.FetchTradablePairs(asset.Spot)
=======
	err = ticker.ProcessTicker(l.Name, &tickerPrice, assetType)
>>>>>>> ae7cbc45
	if err != nil {
		return err
	}

	return l.UpdatePairs(currency.NewPairsFromStrings(pairs), asset.Spot, false, forceUpdate)
}

// UpdateTicker updates and returns the ticker for a currency pair
func (l *Lbank) UpdateTicker(p currency.Pair, assetType asset.Item) (ticker.Price, error) {
	var tickerPrice ticker.Price
	tickerInfo, err := l.GetTickers()
	if err != nil {
		return tickerPrice, err
	}
	pairs := l.GetEnabledPairs(assetType)
	for i := range pairs {
		for j := range tickerInfo {
			if !pairs[i].Equal(tickerInfo[j].Symbol) {
				continue
			}
			tickerPrice = ticker.Price{
				Last:        tickerInfo[j].Ticker.Latest,
				High:        tickerInfo[j].Ticker.High,
				Low:         tickerInfo[j].Ticker.Low,
				Volume:      tickerInfo[j].Ticker.Volume,
				Pair:        tickerInfo[j].Symbol,
				LastUpdated: time.Unix(0, tickerInfo[j].Timestamp),
			}
			err = ticker.ProcessTicker(l.GetName(), &tickerPrice, assetType)
			if err != nil {
				log.Error(log.Ticker, err)
			}
		}
	}
	return ticker.GetTicker(l.Name, p, assetType)
}

<<<<<<< HEAD
// FetchTicker returns the ticker for a currency pair
func (l *Lbank) FetchTicker(p currency.Pair, assetType asset.Item) (ticker.Price, error) {
	tickerNew, err := ticker.GetTicker(l.GetName(),
		l.FormatExchangeCurrency(p, assetType), assetType)
=======
// GetTickerPrice returns the ticker for a currency pair
func (l *Lbank) GetTickerPrice(p currency.Pair, assetType string) (ticker.Price, error) {
	tickerNew, err := ticker.GetTicker(l.Name, exchange.FormatExchangeCurrency(l.Name, p), assetType)
>>>>>>> ae7cbc45
	if err != nil {
		return l.UpdateTicker(p, assetType)
	}
	return tickerNew, nil
}

<<<<<<< HEAD
// FetchOrderbook returns orderbook base on the currency pair
func (l *Lbank) FetchOrderbook(currency currency.Pair, assetType asset.Item) (orderbook.Base, error) {
	ob, err := orderbook.Get(l.GetName(), currency, assetType)
=======
// GetOrderbookEx returns orderbook base on the currency pair
func (l *Lbank) GetOrderbookEx(currency currency.Pair, assetType string) (orderbook.Base, error) {
	ob, err := orderbook.Get(l.Name, currency, assetType)
>>>>>>> ae7cbc45
	if err != nil {
		return l.UpdateOrderbook(currency, assetType)
	}
	return ob, nil
}

// UpdateOrderbook updates and returns the orderbook for a currency pair
func (l *Lbank) UpdateOrderbook(p currency.Pair, assetType asset.Item) (orderbook.Base, error) {
	var orderBook orderbook.Base
	a, err := l.GetMarketDepths(l.FormatExchangeCurrency(p, assetType).String(), "60", "1")
	if err != nil {
		return orderBook, err
	}
	for i := range a.Asks {
		orderBook.Asks = append(orderBook.Asks, orderbook.Item{
			Price:  a.Asks[i][0],
			Amount: a.Asks[i][1]})
	}
	for i := range a.Bids {
		orderBook.Bids = append(orderBook.Bids, orderbook.Item{
			Price:  a.Bids[i][0],
			Amount: a.Bids[i][1]})
	}
	orderBook.Pair = p
	orderBook.ExchangeName = l.Name
	orderBook.AssetType = assetType
	err = orderBook.Process()
	if err != nil {
		return orderBook, err
	}

	return orderbook.Get(l.Name, p, assetType)
}

// GetAccountInfo retrieves balances for all enabled currencies for the
// Lbank exchange
func (l *Lbank) GetAccountInfo() (exchange.AccountInfo, error) {
	var info exchange.AccountInfo
	data, err := l.GetUserInfo()
	if err != nil {
		return info, err
	}
	var account exchange.Account
	for key, val := range data.Info.Asset {
		c := currency.NewCode(key)
		hold, ok := data.Info.Freeze[key]
		if !ok {
			return info, fmt.Errorf("hold data not found with %s", key)
		}
		totalVal, err := strconv.ParseFloat(val, 64)
		if err != nil {
			return info, err
		}
		totalHold, err := strconv.ParseFloat(hold, 64)
		if err != nil {
			return info, err
		}
		account.Currencies = append(account.Currencies,
			exchange.AccountCurrencyInfo{CurrencyName: c,
				TotalValue: totalVal,
				Hold:       totalHold})
	}

	info.Accounts = append(info.Accounts, account)
	info.Exchange = l.Name
	return info, nil
}

// GetFundingHistory returns funding history, deposits and
// withdrawals
func (l *Lbank) GetFundingHistory() ([]exchange.FundHistory, error) {
	return nil, common.ErrFunctionNotSupported
}

// GetExchangeHistory returns historic trade data since exchange opening.
func (l *Lbank) GetExchangeHistory(p currency.Pair, assetType asset.Item) ([]exchange.TradeHistory, error) {
	return nil, common.ErrFunctionNotSupported
}

// SubmitOrder submits a new order
func (l *Lbank) SubmitOrder(s *order.Submit) (order.SubmitResponse, error) {
	var resp order.SubmitResponse
	if err := s.Validate(); err != nil {
		return resp, err
	}

	if s.OrderSide != order.Buy && s.OrderSide != order.Sell {
		return resp,
			fmt.Errorf("%s order side is not supported by the exchange",
				s.OrderSide)
	}
	tempResp, err := l.CreateOrder(
		l.FormatExchangeCurrency(s.Pair, asset.Spot).String(),
		s.OrderSide.String(),
		s.Amount,
		s.Price)
	if err != nil {
		return resp, err
	}
	resp.IsOrderPlaced = true
	resp.OrderID = tempResp.OrderID
	return resp, nil
}

// ModifyOrder will allow of changing orderbook placement and limit to
// market conversion
func (l *Lbank) ModifyOrder(action *order.Modify) (string, error) {
	return "", common.ErrFunctionNotSupported
}

// CancelOrder cancels an order by its corresponding ID number
func (l *Lbank) CancelOrder(order *order.Cancel) error {
	_, err := l.RemoveOrder(l.FormatExchangeCurrency(order.CurrencyPair,
		order.AssetType).String(), order.OrderID)
	return err
}

// CancelAllOrders cancels all orders associated with a currency pair
func (l *Lbank) CancelAllOrders(orders *order.Cancel) (order.CancelAllResponse, error) {
	var resp order.CancelAllResponse
	orderIDs, err := l.getAllOpenOrderID()
	if err != nil {
		return resp, nil
	}

	for key := range orderIDs {
		if key != orders.CurrencyPair.String() {
			continue
		}
		var x, y = 0, 0
		var input string
		var tempSlice []string
		for x <= len(orderIDs[key]) {
			x++
			for y != x {
				tempSlice = append(tempSlice, orderIDs[key][y])
				if y%3 == 0 {
					input = strings.Join(tempSlice, ",")
					CancelResponse, err2 := l.RemoveOrder(key, input)
					if err2 != nil {
						return resp, err2
					}
					tempStringSuccess := strings.Split(CancelResponse.Success, ",")
					for k := range tempStringSuccess {
						resp.Status[tempStringSuccess[k]] = "Cancelled"
					}
					tempStringError := strings.Split(CancelResponse.Err, ",")
					for l := range tempStringError {
						resp.Status[tempStringError[l]] = "Failed"
					}
					tempSlice = tempSlice[:0]
					y++
				}
				y++
			}
			input = strings.Join(tempSlice, ",")
			CancelResponse, err2 := l.RemoveOrder(key, input)
			if err2 != nil {
				return resp, err2
			}
			tempStringSuccess := strings.Split(CancelResponse.Success, ",")
			for k := range tempStringSuccess {
				resp.Status[tempStringSuccess[k]] = "Cancelled"
			}
			tempStringError := strings.Split(CancelResponse.Err, ",")
			for l := range tempStringError {
				resp.Status[tempStringError[l]] = "Failed"
			}
			tempSlice = tempSlice[:0]
		}
	}
	return resp, nil
}

// GetOrderInfo returns information on a current open order
func (l *Lbank) GetOrderInfo(orderID string) (order.Detail, error) {
	var resp order.Detail
	orderIDs, err := l.getAllOpenOrderID()
	if err != nil {
		return resp, err
	}

	for key, val := range orderIDs {
		for i := range val {
			if val[i] != orderID {
				continue
			}
			tempResp, err := l.QueryOrder(key, orderID)
			if err != nil {
				return resp, err
			}
			resp.Exchange = l.Name
			resp.CurrencyPair = currency.NewPairFromString(key)
			if strings.EqualFold(tempResp.Orders[0].Type, "buy") {
				resp.OrderSide = order.Buy
			} else {
				resp.OrderSide = order.Sell
			}
			z := tempResp.Orders[0].Status
			switch {
			case z == -1:
				resp.Status = "cancelled"
			case z == 0:
				resp.Status = "on trading"
			case z == 1:
				resp.Status = "filled partially"
			case z == 2:
				resp.Status = "Filled totally"
			case z == 4:
				resp.Status = "Cancelling"
			default:
				resp.Status = "Invalid Order Status"
			}
			resp.Price = tempResp.Orders[0].Price
			resp.Amount = tempResp.Orders[0].Amount
			resp.ExecutedAmount = tempResp.Orders[0].DealAmount
			resp.RemainingAmount = tempResp.Orders[0].Amount - tempResp.Orders[0].DealAmount
			resp.Fee, err = l.GetFeeByType(&exchange.FeeBuilder{
				FeeType:       exchange.CryptocurrencyTradeFee,
				Amount:        tempResp.Orders[0].Amount,
				PurchasePrice: tempResp.Orders[0].Price})
			if err != nil {
				resp.Fee = lbankFeeNotFound
			}
		}
	}
	return resp, nil
}

// GetDepositAddress returns a deposit address for a specified currency
func (l *Lbank) GetDepositAddress(cryptocurrency currency.Code, accountID string) (string, error) {
	return "", common.ErrFunctionNotSupported
}

// WithdrawCryptocurrencyFunds returns a withdrawal ID when a withdrawal is
// submitted
<<<<<<< HEAD
func (l *Lbank) WithdrawCryptocurrencyFunds(withdrawRequest *exchange.CryptoWithdrawRequest) (string, error) {
	resp, err := l.Withdraw(withdrawRequest.Address, withdrawRequest.Currency.String(), strconv.FormatFloat(withdrawRequest.Amount, 'f', -1, 64), "", withdrawRequest.Description)
=======
func (l *Lbank) WithdrawCryptocurrencyFunds(withdrawRequest *exchange.WithdrawRequest) (string, error) {
	resp, err := l.Withdraw(withdrawRequest.Address, withdrawRequest.Currency.String(),
		strconv.FormatFloat(withdrawRequest.Amount, 'f', -1, 64), "",
		withdrawRequest.Description, "")
>>>>>>> ae7cbc45
	return resp.WithdrawID, err
}

// WithdrawFiatFunds returns a withdrawal ID when a withdrawal is
// submitted
func (l *Lbank) WithdrawFiatFunds(withdrawRequest *exchange.FiatWithdrawRequest) (string, error) {
	return "", common.ErrFunctionNotSupported
}

// WithdrawFiatFundsToInternationalBank returns a withdrawal ID when a withdrawal is
// submitted
func (l *Lbank) WithdrawFiatFundsToInternationalBank(withdrawRequest *exchange.FiatWithdrawRequest) (string, error) {
	return "", common.ErrFunctionNotSupported
}

// GetWebsocket returns a pointer to the exchange websocket
func (l *Lbank) GetWebsocket() (*wshandler.Websocket, error) {
	return nil, common.ErrNotYetImplemented
}

// GetActiveOrders retrieves any orders that are active/open
func (l *Lbank) GetActiveOrders(getOrdersRequest *order.GetOrdersRequest) ([]order.Detail, error) {
	var finalResp []order.Detail
	var resp order.Detail
	tempData, err := l.getAllOpenOrderID()
	if err != nil {
		return finalResp, err
	}

	for key, val := range tempData {
		for x := range val {
			tempResp, err := l.QueryOrder(key, val[x])
			if err != nil {
				return finalResp, err
			}
			resp.Exchange = l.Name
			resp.CurrencyPair = currency.NewPairFromString(key)
			if strings.EqualFold(tempResp.Orders[0].Type, "buy") {
				resp.OrderSide = order.Buy
			} else {
				resp.OrderSide = order.Sell
			}
			z := tempResp.Orders[0].Status
			switch {
			case z == -1:
				resp.Status = "cancelled"
			case z == 1:
				resp.Status = "on trading"
			case z == 2:
				resp.Status = "filled partially"
			case z == 3:
				resp.Status = "Filled totally"
			case z == 4:
				resp.Status = "Cancelling"
			default:
				resp.Status = "Invalid Order Status"
			}
			resp.Price = tempResp.Orders[0].Price
			resp.Amount = tempResp.Orders[0].Amount
			resp.OrderDate = time.Unix(tempResp.Orders[0].CreateTime, 9)
			resp.ExecutedAmount = tempResp.Orders[0].DealAmount
			resp.RemainingAmount = tempResp.Orders[0].Amount - tempResp.Orders[0].DealAmount
			resp.Fee, err = l.GetFeeByType(&exchange.FeeBuilder{
				FeeType:       exchange.CryptocurrencyTradeFee,
				Amount:        tempResp.Orders[0].Amount,
				PurchasePrice: tempResp.Orders[0].Price})
			if err != nil {
				resp.Fee = lbankFeeNotFound
			}
			for y := int(0); y < len(getOrdersRequest.Currencies); y++ {
				if getOrdersRequest.Currencies[y].String() != key {
					continue
				}
				if getOrdersRequest.OrderSide == "ANY" {
					finalResp = append(finalResp, resp)
					continue
				}
				if strings.EqualFold(getOrdersRequest.OrderSide.String(),
					tempResp.Orders[0].Type) {
					finalResp = append(finalResp, resp)
				}
			}
		}
	}
	return finalResp, nil
}

// GetOrderHistory retrieves account order information *
// Can Limit response to specific order status
func (l *Lbank) GetOrderHistory(getOrdersRequest *order.GetOrdersRequest) ([]order.Detail, error) {
	var finalResp []order.Detail
	var resp order.Detail
	var tempCurr currency.Pairs
	if len(getOrdersRequest.Currencies) == 0 {
		tempCurr = l.GetEnabledPairs(asset.Spot)
	} else {
		tempCurr = getOrdersRequest.Currencies
	}
	for a := range tempCurr {
		p := l.FormatExchangeCurrency(tempCurr[a], asset.Spot).String()
		b := int64(1)
		tempResp, err := l.QueryOrderHistory(p, strconv.FormatInt(b, 10), "200")
		if err != nil {
			return finalResp, err
		}
		for len(tempResp.Orders) != 0 {
			tempResp, err = l.QueryOrderHistory(p, strconv.FormatInt(b, 10), "200")
			if err != nil {
				return finalResp, err
			}
			for x := 0; x < len(tempResp.Orders); x++ {
				resp.Exchange = l.Name
				resp.CurrencyPair = currency.NewPairFromString(tempResp.Orders[x].Symbol)
				if strings.EqualFold(tempResp.Orders[x].Type, "buy") {
					resp.OrderSide = order.Buy
				} else {
					resp.OrderSide = order.Sell
				}
				z := tempResp.Orders[x].Status
				switch {
				case z == -1:
					resp.Status = "cancelled"
				case z == 1:
					resp.Status = "on trading"
				case z == 2:
					resp.Status = "filled partially"
				case z == 3:
					resp.Status = "Filled totally"
				case z == 4:
					resp.Status = "Cancelling"
				default:
					resp.Status = "Invalid Order Status"
				}
				resp.Price = tempResp.Orders[x].Price
				resp.Amount = tempResp.Orders[x].Amount
				resp.OrderDate = time.Unix(tempResp.Orders[x].CreateTime, 9)
				resp.ExecutedAmount = tempResp.Orders[x].DealAmount
				resp.RemainingAmount = tempResp.Orders[x].Price - tempResp.Orders[x].DealAmount
				resp.Fee, err = l.GetFeeByType(&exchange.FeeBuilder{
					FeeType:       exchange.CryptocurrencyTradeFee,
					Amount:        tempResp.Orders[x].Amount,
					PurchasePrice: tempResp.Orders[x].Price})
				if err != nil {
					resp.Fee = lbankFeeNotFound
				}
				finalResp = append(finalResp, resp)
				b++
			}
		}
	}
	return finalResp, nil
}

// GetFeeByType returns an estimate of fee based on the type of transaction *
func (l *Lbank) GetFeeByType(feeBuilder *exchange.FeeBuilder) (float64, error) {
	var resp float64
	if feeBuilder.FeeType == exchange.CryptocurrencyTradeFee {
		return feeBuilder.Amount * feeBuilder.PurchasePrice * 0.002, nil
	}
	if feeBuilder.FeeType == exchange.CryptocurrencyWithdrawalFee {
		withdrawalFee, err := l.GetWithdrawConfig(feeBuilder.Pair.Base.Lower().String())
		if err != nil {
			return resp, err
		}
		var tempFee string
		temp := strings.Split(withdrawalFee[0].Fee, ":\"")
		if len(temp) > 1 {
			tempFee = strings.TrimRight(temp[1], ",\"type")
		} else {
			tempFee = temp[0]
		}
		resp, err = strconv.ParseFloat(tempFee, 64)
		if err != nil {
			return resp, err
		}
	}
	return resp, nil
}

// GetAllOpenOrderID returns all open orders by currency pairs
func (l *Lbank) getAllOpenOrderID() (map[string][]string, error) {
	allPairs := l.GetEnabledPairs(asset.Spot)
	resp := make(map[string][]string)
	for a := range allPairs {
		p := l.FormatExchangeCurrency(allPairs[a], asset.Spot).String()
		b := int64(1)
		tempResp, err := l.GetOpenOrders(p, strconv.FormatInt(b, 10), "200")
		if err != nil {
			return resp, err
		}
		tempData := len(tempResp.Orders)
		for tempData != 0 {
			tempResp, err = l.GetOpenOrders(p, strconv.FormatInt(b, 10), "200")
			if err != nil {
				return resp, err
			}

			if len(tempResp.Orders) == 0 {
				return resp, nil
			}

			for c := 0; c < tempData; c++ {
				resp[p] = append(resp[p], tempResp.Orders[c].OrderID)
			}
			tempData = len(tempResp.Orders)
			b++
		}
	}
	return resp, nil
}

// SubscribeToWebsocketChannels appends to ChannelsToSubscribe
// which lets websocket.manageSubscriptions handle subscribing
func (l *Lbank) SubscribeToWebsocketChannels(channels []wshandler.WebsocketChannelSubscription) error {
	return common.ErrNotYetImplemented
}

// UnsubscribeToWebsocketChannels removes from ChannelsToSubscribe
// which lets websocket.manageSubscriptions handle unsubscribing
func (l *Lbank) UnsubscribeToWebsocketChannels(channels []wshandler.WebsocketChannelSubscription) error {
	return common.ErrNotYetImplemented
}

// AuthenticateWebsocket authenticates it
func (l *Lbank) AuthenticateWebsocket() error {
	return common.ErrNotYetImplemented
}

// GetSubscriptions gets subscriptions
func (l *Lbank) GetSubscriptions() ([]wshandler.WebsocketChannelSubscription, error) {
	return nil, common.ErrNotYetImplemented
}<|MERGE_RESOLUTION|>--- conflicted
+++ resolved
@@ -138,36 +138,16 @@
 // Run implements the Lbank wrapper
 func (l *Lbank) Run() {
 	if l.Verbose {
-<<<<<<< HEAD
 		l.PrintEnabledPairs()
 	}
 
 	if !l.GetEnabledFeatures().AutoPairUpdates {
 		return
-=======
-		log.Debugf("%s Websocket: %s. (url: %s).\n", l.Name, common.IsEnabled(l.Websocket.IsEnabled()), l.Websocket.GetWebsocketURL())
-		log.Debugf("%s polling delay: %ds.\n", l.Name, l.RESTPollingDelay)
-		log.Debugf("%s %d currencies enabled: %s.\n", l.Name, len(l.EnabledPairs), l.EnabledPairs)
->>>>>>> ae7cbc45
 	}
 
 	err := l.UpdateTradablePairs(false)
 	if err != nil {
-<<<<<<< HEAD
 		log.Errorf(log.ExchangeSys, "%s failed to update tradable pairs. Err: %s", l.Name, err)
-=======
-		log.Errorf("%s Failed to get available symbols.\n", l.Name)
-	} else {
-		var newExchangeCurrencies currency.Pairs
-		for _, p := range exchangeCurrencies {
-			newExchangeCurrencies = append(newExchangeCurrencies,
-				currency.NewPairFromString(p))
-		}
-		err = l.UpdateCurrencies(newExchangeCurrencies, false, true)
-		if err != nil {
-			log.Errorf("%s Failed to update available currencies %s.\n", l.Name, err)
-		}
->>>>>>> ae7cbc45
 	}
 }
 
@@ -180,14 +160,10 @@
 	return currencies, nil
 }
 
-<<<<<<< HEAD
 // UpdateTradablePairs updates the exchanges available pairs and stores
 // them in the exchanges config
 func (l *Lbank) UpdateTradablePairs(forceUpdate bool) error {
 	pairs, err := l.FetchTradablePairs(asset.Spot)
-=======
-	err = ticker.ProcessTicker(l.Name, &tickerPrice, assetType)
->>>>>>> ae7cbc45
 	if err != nil {
 		return err
 	}
@@ -216,7 +192,7 @@
 				Pair:        tickerInfo[j].Symbol,
 				LastUpdated: time.Unix(0, tickerInfo[j].Timestamp),
 			}
-			err = ticker.ProcessTicker(l.GetName(), &tickerPrice, assetType)
+			err = ticker.ProcessTicker(l.Name, &tickerPrice, assetType)
 			if err != nil {
 				log.Error(log.Ticker, err)
 			}
@@ -225,31 +201,19 @@
 	return ticker.GetTicker(l.Name, p, assetType)
 }
 
-<<<<<<< HEAD
 // FetchTicker returns the ticker for a currency pair
 func (l *Lbank) FetchTicker(p currency.Pair, assetType asset.Item) (ticker.Price, error) {
-	tickerNew, err := ticker.GetTicker(l.GetName(),
+	tickerNew, err := ticker.GetTicker(l.Name,
 		l.FormatExchangeCurrency(p, assetType), assetType)
-=======
-// GetTickerPrice returns the ticker for a currency pair
-func (l *Lbank) GetTickerPrice(p currency.Pair, assetType string) (ticker.Price, error) {
-	tickerNew, err := ticker.GetTicker(l.Name, exchange.FormatExchangeCurrency(l.Name, p), assetType)
->>>>>>> ae7cbc45
 	if err != nil {
 		return l.UpdateTicker(p, assetType)
 	}
 	return tickerNew, nil
 }
 
-<<<<<<< HEAD
 // FetchOrderbook returns orderbook base on the currency pair
 func (l *Lbank) FetchOrderbook(currency currency.Pair, assetType asset.Item) (orderbook.Base, error) {
-	ob, err := orderbook.Get(l.GetName(), currency, assetType)
-=======
-// GetOrderbookEx returns orderbook base on the currency pair
-func (l *Lbank) GetOrderbookEx(currency currency.Pair, assetType string) (orderbook.Base, error) {
 	ob, err := orderbook.Get(l.Name, currency, assetType)
->>>>>>> ae7cbc45
 	if err != nil {
 		return l.UpdateOrderbook(currency, assetType)
 	}
@@ -486,15 +450,10 @@
 
 // WithdrawCryptocurrencyFunds returns a withdrawal ID when a withdrawal is
 // submitted
-<<<<<<< HEAD
 func (l *Lbank) WithdrawCryptocurrencyFunds(withdrawRequest *exchange.CryptoWithdrawRequest) (string, error) {
-	resp, err := l.Withdraw(withdrawRequest.Address, withdrawRequest.Currency.String(), strconv.FormatFloat(withdrawRequest.Amount, 'f', -1, 64), "", withdrawRequest.Description)
-=======
-func (l *Lbank) WithdrawCryptocurrencyFunds(withdrawRequest *exchange.WithdrawRequest) (string, error) {
 	resp, err := l.Withdraw(withdrawRequest.Address, withdrawRequest.Currency.String(),
 		strconv.FormatFloat(withdrawRequest.Amount, 'f', -1, 64), "",
 		withdrawRequest.Description, "")
->>>>>>> ae7cbc45
 	return resp.WithdrawID, err
 }
 
