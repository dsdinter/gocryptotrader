--- conflicted
+++ resolved
@@ -245,7 +245,7 @@
 		h.Websocket.DataHandler <- wshandler.KlineData{
 			Timestamp:  time.Unix(0, kline.Timestamp),
 			Exchange:   h.GetName(),
-			AssetType:  orderbook.Spot,
+			AssetType:  asset.Spot,
 			Pair:       currency.NewPairFromString(data[1]),
 			OpenPrice:  kline.Tick.Open,
 			ClosePrice: kline.Tick.Close,
@@ -263,11 +263,7 @@
 		data := strings.Split(trade.Channel, ".")
 		h.Websocket.DataHandler <- wshandler.TradeData{
 			Exchange:     h.GetName(),
-<<<<<<< HEAD
 			AssetType:    asset.Spot,
-=======
-			AssetType:    orderbook.Spot,
->>>>>>> 4f982dcd
 			CurrencyPair: currency.NewPairFromString(data[1]),
 			Timestamp:    time.Unix(0, trade.Tick.Timestamp),
 		}
@@ -299,11 +295,7 @@
 	h.Websocket.DataHandler <- wshandler.WebsocketOrderbookUpdate{
 		Pair:     p,
 		Exchange: h.GetName(),
-<<<<<<< HEAD
 		Asset:    asset.Spot,
-=======
-		Asset:    orderbook.Spot,
->>>>>>> 4f982dcd
 	}
 
 	return nil
