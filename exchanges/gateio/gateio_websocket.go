--- conflicted
+++ resolved
@@ -138,11 +138,7 @@
 				g.Websocket.DataHandler <- wshandler.TickerData{
 					Timestamp:  time.Now(),
 					Pair:       currency.NewPairFromString(c),
-<<<<<<< HEAD
 					AssetType:  asset.Spot,
-=======
-					AssetType:  orderbook.Spot,
->>>>>>> 4f982dcd
 					Exchange:   g.GetName(),
 					ClosePrice: ticker.Close,
 					Quantity:   ticker.BaseVolume,
@@ -170,11 +166,7 @@
 					g.Websocket.DataHandler <- wshandler.TradeData{
 						Timestamp:    time.Now(),
 						CurrencyPair: currency.NewPairFromString(c),
-<<<<<<< HEAD
 						AssetType:    asset.Spot,
-=======
-						AssetType:    orderbook.Spot,
->>>>>>> 4f982dcd
 						Exchange:     g.GetName(),
 						Price:        trades[i].Price,
 						Amount:       trades[i].Amount,
@@ -242,12 +234,7 @@
 					var newOrderBook orderbook.Base
 					newOrderBook.Asks = asks
 					newOrderBook.Bids = bids
-<<<<<<< HEAD
 					newOrderBook.AssetType = asset.Spot
-					newOrderBook.LastUpdated = time.Now()
-=======
-					newOrderBook.AssetType = orderbook.Spot
->>>>>>> 4f982dcd
 					newOrderBook.Pair = currency.NewPairFromString(c)
 
 					err = g.Websocket.Orderbook.LoadSnapshot(&newOrderBook,
@@ -256,23 +243,14 @@
 						g.Websocket.DataHandler <- err
 					}
 				} else {
-<<<<<<< HEAD
-					err = g.Websocket.Orderbook.Update(asks,
-						bids,
-						currency.NewPairFromString(c),
-						time.Now(),
-						g.GetName(),
-						asset.Spot)
-=======
 					err = g.Websocket.Orderbook.Update(
 						&wsorderbook.WebsocketOrderbookUpdate{
 							Asks:         asks,
 							Bids:         bids,
 							CurrencyPair: currency.NewPairFromString(c),
 							UpdateTime:   time.Now(),
-							AssetType:    orderbook.Spot,
+							AssetType:    asset.Spot,
 						})
->>>>>>> 4f982dcd
 					if err != nil {
 						g.Websocket.DataHandler <- err
 					}
@@ -280,11 +258,7 @@
 
 				g.Websocket.DataHandler <- wshandler.WebsocketOrderbookUpdate{
 					Pair:     currency.NewPairFromString(c),
-<<<<<<< HEAD
 					Asset:    asset.Spot,
-=======
-					Asset:    orderbook.Spot,
->>>>>>> 4f982dcd
 					Exchange: g.GetName(),
 				}
 
@@ -305,11 +279,7 @@
 				g.Websocket.DataHandler <- wshandler.KlineData{
 					Timestamp:  time.Now(),
 					Pair:       currency.NewPairFromString(data[7].(string)),
-<<<<<<< HEAD
 					AssetType:  asset.Spot,
-=======
-					AssetType:  orderbook.Spot,
->>>>>>> 4f982dcd
 					Exchange:   g.GetName(),
 					OpenPrice:  open,
 					ClosePrice: closePrice,
