--- conflicted
+++ resolved
@@ -3,6 +3,7 @@
 import (
 	"net/http"
 	"testing"
+	"time"
 
 	"github.com/gorilla/websocket"
 	"github.com/thrasher-/gocryptotrader/common"
@@ -33,19 +34,12 @@
 	if err != nil {
 		t.Error("Test Failed - Coinut Setup() init error")
 	}
-<<<<<<< HEAD
 	bConfig.API.AuthenticatedSupport = true
+	bConfig.API.AuthenticatedWebsocketSupport = true
 	bConfig.API.Credentials.Key = apiKey
 	bConfig.API.Credentials.ClientID = clientID
 	bConfig.Verbose = true
 	c.Setup(bConfig)
-=======
-	bConfig.AuthenticatedAPISupport = true
-	bConfig.AuthenticatedWebsocketAPISupport = true
-	bConfig.APIKey = apiKey
-	c.Setup(&bConfig)
-	c.ClientID = clientID
->>>>>>> 3a66e998
 
 	if !c.IsEnabled() || !c.Verbose ||
 		c.Websocket.IsEnabled() || len(c.BaseCurrencies) < 1 {
@@ -59,7 +53,7 @@
 	}
 	c.SetDefaults()
 	TestSetup(t)
-	if !c.Websocket.IsEnabled() && !c.AuthenticatedWebsocketAPISupport || !areTestAPIKeysSet() {
+	if !c.Websocket.IsEnabled() && !c.API.AuthenticatedWebsocketSupport || !areTestAPIKeysSet() {
 		t.Skip(exchange.WebsocketNotEnabled)
 	}
 	var err error
